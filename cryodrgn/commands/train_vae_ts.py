--- conflicted
+++ resolved
@@ -6,19 +6,18 @@
 import argparse
 import pickle
 from datetime import datetime as dt
+
 import torch
 import torch.nn as nn
 from torch.utils.data import DataLoader
 from torch.cuda.amp import GradScaler, autocast
+
 import cryodrgn
 from cryodrgn import utils
 from cryodrgn import dataset
 from cryodrgn import ctf
-<<<<<<< HEAD
-=======
 from cryodrgn import dose
 
->>>>>>> 2d7cd27d
 from cryodrgn.pose import PoseTracker
 from cryodrgn.models import TiltSeriesHetOnlyVAE
 from cryodrgn.lattice import Lattice
@@ -35,13 +34,8 @@
     parser.add_argument('--poses', type=os.path.abspath, required=True, help='Image poses (.pkl)')
     parser.add_argument('--ctf', metavar='pkl', type=os.path.abspath, help='CTF parameters (.pkl)')
     parser.add_argument('--load', metavar='WEIGHTS.PKL', help='Initialize training from a checkpoint')
-<<<<<<< HEAD
-    parser.add_argument('--checkpoint', type=int, default=1, help='Checkpointing interval in N_EPOCHS')
-    parser.add_argument('--log-interval', type=int, default=200, help='Logging interval in N_PTCLS')
-=======
     parser.add_argument('--checkpoint', type=int, default=1, help='Checkpointing interval in N_EPOCHS (default: %(default)s)')
     parser.add_argument('--log-interval', type=int, default=200, help='Logging interval in N_PTCLS (default: %(default)s)')
->>>>>>> 2d7cd27d
     parser.add_argument('-v', '--verbose', action='store_true', help='Increaes verbosity')
     parser.add_argument('--seed', type=int, default=np.random.randint(0,100000), help='Random seed')
 
@@ -51,11 +45,7 @@
     group.add_argument('--no-window', dest='window', action='store_false', help='Turn off real space windowing of dataset')
     group.add_argument('--window-r', type=float, default=.85,  help='Windowing radius')
     group.add_argument('--datadir', type=os.path.abspath, help='Path prefix to particle stack if loading relative paths from a .star or .cs file')
-<<<<<<< HEAD
-    group.add_argument('--lazy', action='store_true', help='Lazy loading if full dataset is too large to fit in memory (recommend reading from SSD)')
-=======
     group.add_argument('--lazy', action='store_true', help='Lazy loading if full dataset is too large to fit in memory (Should copy dataset to SSD)')
->>>>>>> 2d7cd27d
 
     group = parser.add_argument_group('Tilt series')
     group.add_argument('--do-dose-weighting', action='store_true', help='Flag to calculate losses per tilt per pixel with dose weighting ')
@@ -70,42 +60,24 @@
     group.add_argument('--lr', type=float, default=1e-4, help='Learning rate in Adam optimizer')
     group.add_argument('--beta', default=None, help='Choice of beta schedule or a constant for KLD weight')
     group.add_argument('--beta-control', type=float, help='KL-Controlled VAE gamma. Beta is KL target')
-<<<<<<< HEAD
-    group.add_argument('--norm', type=float, nargs=2, default=None, help='Data normalization as shift, 1/scale ')
-=======
     group.add_argument('--norm', type=float, nargs=2, default=None, help='Data normalization as shift, 1/scale (default: 0, std of dataset)')
->>>>>>> 2d7cd27d
     group.add_argument('--amp', action='store_true', help='Use mixed-precision training')
     group.add_argument('--multigpu', action='store_true', help='Parallelize training across all detected GPUs')
 
     group = parser.add_argument_group('Encoder Network')
-<<<<<<< HEAD
-    group.add_argument('--enc-mask', type=int, help='Radius (px) of circular mask of image input to encoder (default: D/2; -1 for no mask)')
-    group.add_argument('--enc-layers-A', dest='qlayersA', type=int, default=3, help='Number of hidden layers for each tilt')
-    group.add_argument('--enc-dim-A', dest='qdimA', type=int, default=256, help='Number of nodes in hidden layers for each tilt')
-    group.add_argument('--out-dim-A', dest='outdimA', type=int, default=128, help='Number of nodes in output layer of EncA per tilt')
-    group.add_argument('--enc-layers-B', dest='qlayersB', type=int, default=1, help='Number of hidden layers encoding merged tilts')
-    group.add_argument('--enc-dim-B', dest='qdimB', type=int, default=256, help='Number of nodes in hidden layers encoding merged tilts')
-=======
     group.add_argument('--enc-layers-A', dest='qlayersA', type=int, default=3, help='Number of hidden layers for each tilt')
     group.add_argument('--enc-dim-A', dest='qdimA', type=int, default=256, help='Number of nodes in hidden layers for each tilt')
     group.add_argument('--out-dim-A', type=int, default=128, help='Number of nodes in output layer of encA == ntilts * number of nodes input to encB')
     group.add_argument('--enc-layers-B', dest='qlayersB', type=int, default=1, help='Number of hidden layers encoding merged tilts')
     group.add_argument('--enc-dim-B', dest='qdimB', type=int, default=256, help='Number of nodes in hidden layers encoding merged tilts')
     group.add_argument('--enc-mask', type=int, help='Circular mask of image for encoder (default: D/2; -1 for no mask)')
->>>>>>> 2d7cd27d
 
     group = parser.add_argument_group('Decoder Network')
     group.add_argument('--dec-layers', dest='players', type=int, default=3, help='Number of hidden layers')
     group.add_argument('--dec-dim', dest='pdim', type=int, default=256, help='Number of nodes in hidden layers')
-<<<<<<< HEAD
-    group.add_argument('--pe-type', choices=('geom_ft','geom_full','geom_lowf','geom_nohighf','linear_lowf','none'), default='geom_lowf', help='Type of positional encoding')
-    group.add_argument('--pe-dim', type=int, help='Num features in positional encoding (default: image D)')
-=======
     group.add_argument('--pe-type', choices=('geom_ft','geom_full','geom_lowf','geom_nohighf','linear_lowf', 'gaussian', 'none'), default='geom_lowf', help='Type of positional encoding')
     group.add_argument('--feat-sigma', type=float, default=0.5, help="Scale for random Gaussian features")
     group.add_argument('--pe-dim', type=int, help='Num features in positional encoding')
->>>>>>> 2d7cd27d
     group.add_argument('--activation', choices=('relu','leaky_relu'), default='relu', help='Activation')
     group.add_argument('--skip-zeros-decoder', action='store_true', help='Ignore fourier pixels exposed to > 2.5x critical dose when reconstructing image for MSE loss')
     return parser
@@ -139,7 +111,6 @@
     model_args = dict(in_dim=model.in_dim,
                       qlayersA=args.qlayersA,
                       qdimA=args.qdimA,
-                      outdimA = args.outdimA,
                       qlayersB=args.qlayersB,
                       qdimB=args.qdimB,
                       out_dimA=args.out_dim_A,
@@ -150,10 +121,7 @@
                       pe_type=args.pe_type,
                       feat_sigma=args.feat_sigma,
                       pe_dim=args.pe_dim,
-<<<<<<< HEAD
-=======
                       domain='fourier',
->>>>>>> 2d7cd27d
                       activation=args.activation,
                       skip_zeros_decoder=args.skip_zeros_decoder)
     training_args = dict(n=args.num_epochs,
@@ -185,11 +153,7 @@
         pickle.dump(meta, f)
 
 
-<<<<<<< HEAD
-def train_batch(scaler, model, lattice, y, cumulative_weights_decoder, final_mask_decoder, rot, trans, optim, beta, beta_control=None, ctf_params=None, use_amp=False):
-=======
 def train_batch(scaler, model, lattice, y, rot, tran, cumulative_weights, dec_mask, optim, beta, beta_control=None, ctf_params=None, use_amp=False):
->>>>>>> 2d7cd27d
     optim.zero_grad()
     model.train()
 
@@ -199,14 +163,8 @@
     y = y.view(B, ntilts, D, D)
 
     with autocast(enabled=use_amp):
-<<<<<<< HEAD
-        y = preprocess_input(y, lattice, trans, B, ntilts, D)
-        z_mu, z_logvar, z, y_recon, ctf_weights = run_batch(model, lattice, y, rot, final_mask_decoder, B, ntilts, D, ctf_params)
-        loss, gen_loss, kld = loss_function(z_mu, z_logvar, y, y_recon, cumulative_weights_decoder, final_mask_decoder, beta, beta_control)
-=======
         z_mu, z_logvar, z, y_recon, ctf_weights = run_batch(model, lattice, y, rot, dec_mask, B, ntilts, D, ctf_params)
         loss, gen_loss, kld = loss_function(z_mu, z_logvar, y, y_recon, cumulative_weights, dec_mask, beta, beta_control)
->>>>>>> 2d7cd27d
 
     scaler.scale(loss).backward()
     scaler.step(optim)
@@ -215,21 +173,7 @@
     return loss.item(), gen_loss.item(), kld.item()
 
 
-<<<<<<< HEAD
-def preprocess_input(y, lattice, trans, B, ntilts, D):
-    # skipping translations for warp-extracted particles bc they are centered and this can cause artifacts
-    # if trans is not None:
-    #     # center the image
-    #     y = lattice.translate_ht(y.view(B*ntilts,-1), trans.unsqueeze(1))
-    y = y.view(B, ntilts, D, D)
-    # return translated particle stack for encoder+decoder+loss calculation
-    return y
-
-
-def run_batch(model, lattice, y, rot, final_mask_decoder, B, ntilts, D, ctf_params=None):
-=======
 def run_batch(model, lattice, y, rot, dec_mask, B, ntilts, D, ctf_params=None):
->>>>>>> 2d7cd27d
     # encode
     input = y.clone()
 
@@ -245,20 +189,11 @@
     z = _unparallelize(model).reparameterize(z_mu, z_logvar)
 
     # decode
-<<<<<<< HEAD
-    input_coords = (lattice.coords @ rot).view(B, ntilts, D, D, 3)[:, final_mask_decoder, :]
-    y_recon = model(input_coords, z).view(B, -1)  # B x ntilts*N[final_mask_decoder]
-
-    if ctf_weights is not None:
-        # CTF-corrupt reconstruction post-decoder such that model learns uncorrupted volume
-        y_recon *= ctf_weights[:,final_mask_decoder]
-=======
     input_coords = (lattice.coords @ rot).view(B, ntilts, D, D, 3)[:, dec_mask, :]
     y_recon = model(input_coords, z).view(B, -1)  # B x ntilts*N[final_mask]
 
     if ctf_weights is not None:
         y_recon *= ctf_weights[:,dec_mask]
->>>>>>> 2d7cd27d
 
     return z_mu, z_logvar, z, y_recon, ctf_weights
 
@@ -269,17 +204,10 @@
     return model
 
 
-<<<<<<< HEAD
-def loss_function(z_mu, z_logvar, y, y_recon, cumulative_weights_decoder, final_mask_decoder, beta, beta_control=None):
-    # reconstruction error
-    y = y[:,final_mask_decoder]
-    gen_loss = (cumulative_weights_decoder.view(1, -1) * ((y_recon - y) ** 2)).mean()
-=======
 def loss_function(z_mu, z_logvar, y, y_recon, cumulative_weights, dec_mask, beta, beta_control=None):
     # reconstruction error
     y = y[:,dec_mask]
     gen_loss = (cumulative_weights[dec_mask].view(1, -1) * ((y_recon - y) ** 2)).mean()
->>>>>>> 2d7cd27d
 
     # latent loss
     kld = torch.mean(-0.5 * torch.sum(1 + z_logvar - z_mu.pow(2) - z_logvar.exp(), dim=1), dim=0)
@@ -303,9 +231,8 @@
         B = y.size(0)
         ntilts = y.size(1)
         D = lattice.D
-        # # skipping translations for warp-extracted particles bc they are centered and this can cause artifacts
-        # if trans is not None:
-        #     y = lattice.translate_ht(y.view(B*ntilts,-1), trans[batch_ind].unsqueeze(1)).view(B,ntilts,D,D)
+        if trans is not None:
+            y = lattice.translate_ht(y.view(B*ntilts,-1), trans[batch_ind].unsqueeze(1)).view(B,ntilts,D,D)
         y = y.view(B, ntilts, D, D)
         if ctf_params is not None:
             freqs = lattice.freqs2d.unsqueeze(0).expand(B * ntilts, -1, -1) / ctf_params[batch_ind, 0].view(B * ntilts, 1, 1)
@@ -335,16 +262,6 @@
         pickle.dump(z_mu, f)
         pickle.dump(z_logvar, f)
 
-<<<<<<< HEAD
-def check_memory_usage(flog):
-    import subprocess
-    gpu_memory_usage = subprocess.check_output(
-        ['nvidia-smi', '--query-gpu=memory.used', '--format=csv,nounits,noheader'], encoding='utf-8')\
-        .strip().split('\n')
-    flog(f'GPU memory usage (MB): {[device for device in gpu_memory_usage]}')
-
-=======
->>>>>>> 2d7cd27d
 
 def main(args):
     t1 = dt.now()
@@ -368,7 +285,7 @@
     # set the device
     use_cuda = torch.cuda.is_available()
     device = torch.device('cuda' if use_cuda else 'cpu')
-    flog(f'Use cuda {use_cuda}')
+    flog('Use cuda {}'.format(use_cuda))
     if use_cuda:
         torch.set_default_tensor_type(torch.cuda.FloatTensor)
     else:
@@ -380,12 +297,12 @@
     try:
         args.beta = float(args.beta)
     except ValueError:
-        assert args.beta_control, f"Need to set beta control weight for schedule {args.beta}"
+        assert args.beta_control, "Need to set beta control weight for schedule {}".format(args.beta)
     beta_schedule = get_beta_schedule(args.beta)
 
     # load the particle indices
     if args.ind is not None:
-        flog(f'Filtering image dataset with {args.ind}')
+        flog('Filtering image dataset with {}'.format(args.ind))
         ind = pickle.load(open(args.ind, 'rb'))
     else:
         ind = None
@@ -421,72 +338,31 @@
 
     # load CTF
     if args.ctf is not None:
-        flog(f'Loading ctf params from {args.ctf}')
+        flog('Loading ctf params from {}'.format(args.ctf))
         ctf_params = ctf.load_ctf_for_training(D - 1, args.ctf)
         if args.ind is not None: ctf_params = ctf_params[expanded_ind]
         assert ctf_params.shape == (Nimg, 8)
         ctf_params = torch.tensor(ctf_params)
     else:
         ctf_params = None
+    Apix = ctf_params[0, 0] if ctf_params is not None else 1
 
     # instantiate pixel lattice
     lattice = Lattice(D, extent=0.5)
-<<<<<<< HEAD
-
-    # log amount of training data
-=======
->>>>>>> 2d7cd27d
     if args.lazy:
         flog(f'Pixels per particle (raw data):  {np.prod(data.particles[0][0].get().shape)*Ntilts} ')
     else:
         flog(f'Pixels per particle (raw data):  {np.prod(data.particles[0].shape)} ')
 
-<<<<<<< HEAD
-    # set encoder mask and encoder in_dim
-    if args.enc_mask is None:
-        args.enc_mask = D // 2
-    if args.enc_mask > 0:
-=======
     # determine which pixels to encode
     if args.enc_mask is None:
         args.enc_mask = D // 2
     if args.enc_mask > 0:
         # encode pixels within defined circular radius in fourier space
->>>>>>> 2d7cd27d
         assert args.enc_mask <= D // 2
         enc_mask = lattice.get_circular_mask(args.enc_mask)
         in_dim = enc_mask.sum()
     elif args.enc_mask == -1:
-<<<<<<< HEAD
-        enc_mask = None
-        in_dim = lattice.D ** 2
-    else:
-        raise RuntimeError(f"Invalid argument for encoder mask radius {args.enc_mask}")
-    flog(f'Pixels per tilt image for encoder (after encoder mask): {in_dim}')
-
-    # set decoder mask
-    lattice_mask = lattice.get_circular_mask(lattice.D // 2) # reconstruct box-inscribed circle of pixels
-    if args.skip_zeros_decoder:
-        # variable diameter circular mask for each tilt of the particle when decoding particles
-        weights_mask = cumulative_weights != 0
-        final_mask_decoder = lattice_mask.view(1,D,D).cpu().numpy() * weights_mask # mask is currently ntilts x D x D
-        flog(f'Pixels per particle for decoder (after skip-zeros-decoder mask):  {final_mask_decoder.sum()}')
-    else:
-        # uniform diameter circular mask for each tilt of the particle when decoding particles
-        final_mask_decoder = lattice_mask.view(1,D,D).repeat(Ntilts,1,1).cpu().numpy()
-        flog(f'Pixels per particle for decoder (after fourier circular mask):  {final_mask_decoder.sum()}')
-    assert final_mask_decoder.shape == (Ntilts, D, D)
-    cumulative_weights_decoder = cumulative_weights[final_mask_decoder]
-
-    # instantiate model
-    activation = {"relu": nn.ReLU, "leaky_relu": nn.LeakyReLU}[args.activation]
-    model = TiltSeriesHetOnlyVAE(lattice, args.qlayersA, args.qdimA, args.outdimA, Ntilts, args.qlayersB, args.qdimB,
-                                 args.players, args.pdim, in_dim, args.zdim,
-                                 enc_mask=enc_mask,
-                                 enc_type=args.pe_type, enc_dim=args.pe_dim,
-                                 activation=activation, use_amp=args.amp,
-                                 skip_zeros_decoder=args.skip_zeros_decoder)
-=======
         # encode all pixels in fourier space
         enc_mask = None
         in_dim = lattice.D ** 2 if not args.use_real else (lattice.D - 1) ** 2
@@ -514,11 +390,10 @@
                                  enc_mask=enc_mask, enc_type=args.pe_type, enc_dim=args.pe_dim,
                                  domain='fourier', activation=activation, use_amp=args.amp,
                                  skip_zeros_decoder=args.skip_zeros_decoder, feat_sigma=args.feat_sigma)
->>>>>>> 2d7cd27d
     flog(model)
-    flog(f'{sum(p.numel() for p in model.parameters() if p.requires_grad)} parameters in model')
-    flog(f'{sum(p.numel() for p in model.encoder.parameters() if p.requires_grad)} parameters in encoder')
-    flog(f'{sum(p.numel() for p in model.decoder.parameters() if p.requires_grad)} parameters in decoder')
+    flog('{} parameters in model'.format(sum(p.numel() for p in model.parameters() if p.requires_grad)))
+    flog('{} parameters in encoder'.format(sum(p.numel() for p in model.encoder.parameters() if p.requires_grad)))
+    flog('{} parameters in decoder'.format(sum(p.numel() for p in model.decoder.parameters() if p.requires_grad)))
 
     # save configuration
     out_config = f'{args.outdir}/config.pkl'
@@ -541,7 +416,7 @@
 
     # restart from checkpoint
     if args.load:
-        flog(f'Loading checkpoint from {args.load}')
+        flog('Loading checkpoint from {}'.format(args.load))
         checkpoint = torch.load(args.load)
         model.load_state_dict(checkpoint['model_state_dict'])
         optim.load_state_dict(checkpoint['optimizer_state_dict'])
@@ -577,14 +452,8 @@
     # train
     flog('Done all preprocessing; starting training now!')
     data_generator = DataLoader(data, batch_size=args.batch_size, shuffle=True)
-<<<<<<< HEAD
-    expanded_ind_rebased = torch.tensor([np.arange(i * Ntilts, (i + 1) * Ntilts) for i in range(Nptcls)]).to(device) # redefine training inds to remove gaps created by filtering dataset when loading
-    cumulative_weights_decoder = torch.tensor(cumulative_weights_decoder)
-    final_mask_decoder = torch.tensor(final_mask_decoder)
-=======
     dec_mask = torch.tensor(dec_mask)
     cumulative_weights = torch.tensor(cumulative_weights)
->>>>>>> 2d7cd27d
     num_epochs = args.num_epochs
     for epoch in range(start_epoch, num_epochs):
         t2 = dt.now()
@@ -600,20 +469,10 @@
             beta = beta_schedule(global_it)
 
             # training minibatch
-<<<<<<< HEAD
-            y = batch.to(device)
-            batch_ind = batch_ind.to(device)
-            rot, trans = posetracker.get_pose(batch_ind)
-            ctf_param = ctf_params[batch_ind] if ctf_params is not None else None
-            loss, gen_loss, kld = train_batch(scaler, model, lattice, y, cumulative_weights_decoder, final_mask_decoder,
-                                              rot, trans, optim, beta, beta_control=args.beta_control,
-                                              ctf_params=ctf_param, use_amp=use_amp)
-=======
             rot, tran = posetracker.get_pose(batch_ind)
             ctf_param = ctf_params[batch_ind] if ctf_params is not None else None
             loss, gen_loss, kld = train_batch(scaler, model, lattice, batch, rot, tran, cumulative_weights, dec_mask,
                                               optim, beta, args.beta_control, ctf_params=ctf_param, use_amp=use_amp)
->>>>>>> 2d7cd27d
 
             # logging
             gen_loss_accum += gen_loss*len(batch_ind)
@@ -621,19 +480,10 @@
             loss_accum += loss*len(batch_ind)
 
             if batch_it % args.log_interval == 0:
-                log(f'# [Train Epoch: {epoch+1}/{num_epochs}] [{int(batch_it/Ntilts)}/{Nptcls} subtomos] gen loss={gen_loss:.6f}, kld={kld:.6f}, beta={beta:.6f}, loss={loss:.6f}')
-
-        flog(f'# =====> Epoch: {epoch+1} Average gen loss = {gen_loss_accum/Nimg:.6}, KLD = {kld_accum/Nimg:.6f}, total loss = {loss_accum/Nimg:.6f}; Finished in {dt.now()-t2}')
+                log('# [Train Epoch: {}/{}] [{}/{} subtomos] gen loss={:.6f}, kld={:.6f}, beta={:.6f}, loss={:.6f}'.format(epoch+1, num_epochs, int(batch_it/Ntilts), Nptcls, gen_loss, kld, beta, loss))
+
+        flog('# =====> Epoch: {} Average gen loss = {:.6}, KLD = {:.6f}, total loss = {:.6f}; Finished in {}'.format(epoch+1, gen_loss_accum/Nimg, kld_accum/Nimg, loss_accum/Nimg, dt.now()-t2))
         if args.checkpoint and epoch % args.checkpoint == 0:
-<<<<<<< HEAD
-            check_memory_usage(flog)
-            out_weights = f'{args.outdir}/weights.{epoch}.pkl'
-            out_z = f'{args.outdir}/z.{epoch}.pkl'
-            model.eval()
-            with torch.no_grad():
-                z_mu, z_logvar = eval_z(model, lattice, data, expanded_ind_rebased, args.batch_size, device, posetracker.trans, ctf_params)
-                save_checkpoint(model, optim, epoch, z_mu, z_logvar, out_weights, out_z)
-=======
             flog(f'GPU memory usage: {utils.check_memory_usage()}')
             out_weights = '{}/weights.{}.pkl'.format(args.outdir,epoch)
             out_z = '{}/z.{}.pkl'.format(args.outdir, epoch)
@@ -641,22 +491,17 @@
             with torch.no_grad():
                 z_mu, z_logvar = eval_z(model, lattice, data, expanded_ind_rebased, args.batch_size, device, posetracker.trans, ctf_params)
                 save_checkpoint(model, optim, epoch, z_mu, z_logvar, out_weights, out_z, scaler)
->>>>>>> 2d7cd27d
-
-    # Final outputs at end of training: save model weights, latent encoding, and evaluate the model on 3D lattice
-    out_weights = f'{args.outdir}/weights.pkl'
-    out_z = f'{args.outdir}/z.pkl'
+
+    # save model weights, latent encoding, and evaluate the model on 3D lattice
+    out_weights = '{}/weights.pkl'.format(args.outdir)
+    out_z = '{}/z.pkl'.format(args.outdir)
     model.eval()
     with torch.no_grad():
         z_mu, z_logvar = eval_z(model, lattice, data, expanded_ind_rebased, args.batch_size, device, posetracker.trans, ctf_params)
-<<<<<<< HEAD
-        save_checkpoint(model, optim, epoch, z_mu, z_logvar, out_weights, out_z)
-=======
         save_checkpoint(model, optim, epoch, z_mu, z_logvar, out_weights, out_z, scaler)
->>>>>>> 2d7cd27d
 
     td = dt.now() - t1
-    flog(f'Finished in {td} ({td / (num_epochs - start_epoch)} per epoch)')
+    flog('Finished in {} ({} per epoch)'.format(td, td / (num_epochs - start_epoch)))
 
 if __name__ == '__main__':
     parser = argparse.ArgumentParser(description=__doc__)
